--- conflicted
+++ resolved
@@ -1,8 +1,5 @@
 ## [Unreleased]
 
-<<<<<<< HEAD
-## 0.68.1 (2021-06-02)
-=======
 ### Breaking Changes
 
 - The following deprecated functions have been removed: `latexToMathML()` &rarr;
@@ -69,7 +66,8 @@
 ```html
 <math-field virtual-keyboard-mode="manual">f(x) = \sin x</math-field>
 ```
->>>>>>> f9208987
+
+## 0.68.1 (2021-06-02)
 
 ### Improvements
 
