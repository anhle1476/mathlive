
/**
 * See {@linkcode MathField}
 * @module editor/mathfield
 * @private
 */
define([
    'mathlive/core/definitions', 
    'mathlive/core/mathAtom', 
    'mathlive/core/lexer', 
    'mathlive/core/parser', 
    'mathlive/core/span', 
    'mathlive/editor/editor-editableMathlist', 
    'mathlive/editor/editor-mathpath', 
    'mathlive/editor/editor-keyboard', 
    'mathlive/editor/editor-undo', 
    'mathlive/editor/editor-shortcuts', 
    'mathlive/editor/editor-commands',
    'mathlive/core/grapheme-splitter',
    'mathlive/addons/outputLatex', 
    'mathlive/addons/outputMathML', 
    'mathlive/addons/outputAST', 
    'mathlive/addons/outputSpokenText'], 
    function(Definitions, MathAtom, Lexer, ParserModule, Span, 
    EditableMathlist, MathPath, Keyboard, Undo, Shortcuts, Commands, GraphemeSplitter,
// eslint-disable-next-line no-unused-vars
    OutputLatex, OutputMathML, OutputAST, OutputSpokenText) {

/* 
    Note: 
    The OutputLatex, OutputMathML and OutputSpokenText  modules are required, 
    even though they are not referenced directly.

    They modify the MathAtom class, adding toLatex(), toMathML() and
    toSpeakableText() respectively.
*/



function on(el, selectors, listener, options) {
    selectors = selectors.split(' ');
    for (const sel of selectors) {
        el.addEventListener(sel, listener, options);
    }
}

function off(el, selectors, listener, options) {
    selectors = selectors.split(' ');
    for (const sel of selectors) {
        el.removeEventListener(sel, listener, options);
    }
}




/**
 * **Note**
 * - Method names that _begin with_ an underbar `_` are private and meant
 * to be used only by the implementation of the class.
 * - Method names that _end with_ an underbar `_` are selectors. They can 
 * be invoked by calling the `perform()` function of a `MathField` object. Note
 * that the selector name does not include the underbar.
 * 
 * For example:
 * ```
 *    mf.perform('selectAll');
 * ```
 *  
 * @param {Element} element 
 * @param {Object} config - See [`MathLive.makeMathField()`]{@link MathLive#makeMathField} for details
 * @property {Element} element - The DOM element this mathfield is attached to.
 * @property {Object} config - A key/value/pair object that includes options
 * customizing the behavior of the mathfield
 * @property {string} id - A unique ID identifying this mathfield
 * @property {boolean} keystrokeCaptionVisible - True if the keystroke caption
 * panel is visible
 * @class
 * @global
 */
function MathField(element, config) {
    // Setup default config options
    this.config(config || {});

    this.element = element;

    // Save existing content
    this.originalContent = element.innerHTML;
    let elementText = this.element.textContent;
    if (elementText) elementText = elementText.trim();

    // Additional elements used for UI.
    // They are retrieved in order a bit later, so they need to be kept in sync
    // 1.0/ The field, where the math equation will be displayed
    // 1.1/ The widget to activate the command bar
    // 2/ The popover panel which displays info in command mode
    // 3/ The keystroke caption panel (option+shift+K)
    // 4/ The command bar
    // 5.0/ The area to stick MathML for screen reading larger exprs (not used right now)
    //      The for the area is that focus would bounce their and then back triggering the
    //         screen reader to read it
    // 5.1/ The aria-live region for announcements
    let markup = ''
    if (!this.config.substituteTextArea) {
        markup += '<span class="ML__textarea">' +
            '<textarea class="ML__textarea--textarea" autocapitalize="off" autocomplete="off" ' + 
            'autocorrect="off" spellcheck="false" aria-hidden="true" tabindex="-1">' +
            '</textarea>' +
        '</span>';
    } else {
        if (typeof this.config.substituteTextArea === 'string') {
            markup += this.config.substituteTextArea;
        } else {
            // We don't really need this one, but we keep it here so that the 
            // indexes below remain the same whether a substituteTextArea is 
            // provided or not.
            markup += '<span></span>';
        }
    }
    markup += '<span class="ML__fieldcontainer" aria-hidden="true">' +
            '<span class="ML__fieldcontainer--field"></span>';

    if (this.config.commandbarToggle === 'visible') {
        markup += '<span class="ML__commandbartoggle"' +
                    'role="button" tabindex="0" aria-label="Toggle Command Bar">' +
                    '<svg viewBox="0 0 21 14" height="14">' +
                    '<path d="M10.35 13.55L0 3.2 3.06.13l7.16 7.17 7.3-7.3 3.2 3.2-10.36 10.35v-.01l-.01.01z" fill-rule="evenodd" clip-rule="evenodd"></path>' +
                    '</svg>' +
                '</span>';
    } else {
        markup += '<span ></span>';
    }
    markup += '</span>';
    
    markup +=
        '<div class="ML__popover" aria-hidden="true"></div>' + 
        '<div class="ML__keystrokecaption" aria-hidden="true"></div>' + 
        '<div class="ML__commandbar" aria-hidden="true">' +
            '<div class="ML__commandbar--buttons" role="toolbar" aria-label="Command Bar"></div>' + 
            '<div class="ML__commandbar--panel"></div>' +
        '</div>';
    
    markup +=   '<div class="ML__HiddenAccessibleMath">' +
                    '<span></span>' + 
                    '<span aria-live="assertive" aria-atomic="true"> math </span>' +
                '</div>';

    this.element.innerHTML = markup;

    let iChild = 0;       // index of child -- used to make changes below easier
    if (typeof this.config.substituteTextArea === 'function') {
        this.textarea =  this.config.substituteTextArea();
    } else {
        this.textarea = this.element.children[iChild++].firstElementChild;
}
    this.field = this.element.children[iChild].children[0];
    this.commandbarToggle = this.element.children[iChild++].children[1];
    this._attachButtonHandlers(this.commandbarToggle, 'toggleCommandBar');
    this.popover = this.element.children[iChild++];
    this.keystrokeCaption = this.element.children[iChild++];
    this.commandBar = this.element.children[iChild++];
    this.commandButtons = this.commandBar.children[0];
    this.commandPanel = this.commandBar.children[1];
    this.accessibleNode = this.element.children[iChild].children[0];
    this.ariaLiveText = this.element.children[iChild++].children[1];
 
    // The keystroke caption panel and the command bar are 
    // initially hidden
    this.keystrokeCaptionVisible = false;
    this.commandBarVisible = false;

    // This index indicates which of the suggestions available to 
    // display in the popover panel
    this.suggestionIndex = 0;

    // Focus/blur state
    this.blurred = true;
    on(window, 'focus', this._onFocus.bind(this));
    on(window, 'blur', this._onBlur.bind(this));

    // Capture clipboard events
    on(this.textarea, 'cut', this._onCut.bind(this));
    on(this.textarea, 'copy', this._onCopy.bind(this));
    on(this.textarea, 'paste', this._onPaste.bind(this));

    // Delegate keyboard events
    Keyboard.delegateKeyboardEvents(this.textarea, {
        container:      this.element,
        typedText:      this._onTypedText.bind(this),
        paste:          this._onPaste.bind(this),
        keystroke:      this._onKeystroke.bind(this),
        focus:          this._onFocus.bind(this),
        blur:           this._onBlur.bind(this),
    })


    // Delegate mouse and touch events
    on(this.element, 'touchstart mousedown', this._onPointerDown.bind(this), 
        {passive: false, capture: false});

    // Request notification for when the window is resized (
    // or the device switched from portrait to landscape) to adjust
    // the UI (popover, etc...)
    on(window, 'resize', this._onResize.bind(this));


    // Override some handlers in the config
    const localConfig = Object.assign({}, config);
    localConfig.onSelectionDidChange = 
        MathField.prototype._onSelectionDidChange.bind(this);
    localConfig.onSelectionWillChange = 
        MathField.prototype._onSelectionWillChange.bind(this);
    localConfig.onContentWillChange = 
        MathField.prototype._onContentWillChange.bind(this);
        localConfig.onContentDidChange = 
        MathField.prototype._onContentDidChange.bind(this);
    localConfig.announceChange = 
        MathField.prototype._announceChange.bind(this);

    this.mathlist = new EditableMathlist.EditableMathlist(localConfig);

    // Prepare to manage undo/redo
    this.undoManager = new Undo.UndoManager(this.mathlist);

    // If there was some content in the element, use it for the initial
    // value of the mathfield
    if (elementText.length > 0) {
        this.latex(elementText);
    }

    // If fonts get loaded (which could happen as a result of the first pass 
    // rendering done in .latex()), render again.
    const that = this;
    document.fonts.ready.then(() => that._render());
}

/**
 * Revert this math field to its original content. After this method has been 
 * called, no other methods can be called on the MathField object. To turn the
 * element back into a MathField, call `MathLive.makeMathField()` on the 
 * element again to get a new math field object.
 * 
 * @method MathField#revertToOriginalContent
 */
MathField.prototype.revertToOriginalContent = function() {
    this.element.innerHTML = this.originalContent;
    delete this.accessibleNode;
    delete this.ariaLiveText;
    delete this.field;
    delete this.textarea;
    delete this.commandbarToggle;
    delete this.popover;
    delete this.keystrokeCaption;
    delete this.commandBar;
    delete this.commandButtons;
    delete this.commandPanel;
    off(this.element, 'touchstart mousedown', this._onPointerDown.bind(this));
    off(window, 'resize', this._onResize.bind(this));
}


/**
 * Utility function that returns the element which has the caret
 * 
 * @param {DomElement} el 
 * @private
 */
function _findElementWithCaret(el) {
    if (el.classList.contains('ML__caret')) {
        return el;
    }
    let result;
    Array.from(el.children).forEach(function(child) {
        result = result || _findElementWithCaret(child);
    });
    return result;
}



/**
 * Return the (x,y) client coordinates of the caret
 * 
 * @method MathField#_getCaretPosition
 * @private
 */
MathField.prototype._getCaretPosition = function() {
    const caret = _findElementWithCaret(this.field);
    if (caret) {
        const bounds = caret.getBoundingClientRect();
        return {
            x: bounds.right + window.scrollX, 
            y: bounds.bottom + window.scrollY };
    }
    return null;
}


/**
 * Return a tuple of an element and a distance from point (x, y)
 * @param {Element} el 
 * @param {number} x 
 * @param {number} y 
 * @function module:editor/mathfield#nearestElementFromPoint
 * @private
 */
function nearestElementFromPoint(el, x, y) {
    let result = { element: null };
    let considerChildren = true;
    const r = el.getBoundingClientRect();
    if (!el.getAttribute('data-atom-id')) {
        // This element may not have a matching atom, but its children might
        result.distance = Number.POSITIVE_INFINITY;
    } else {
        result.element = el;

        // Calculate the (square of the ) distance to the rectangle
        const dx = Math.max(r.left - x, 0, x - r.right);
        const dy = Math.max(r.top - y, 0, y - r.bottom);
        result.distance = dx * dx + dy * dy;

        // Only consider children if the target is inside the (horizontal) bounds of 
        // of the element.
        // This avoid searching the numerator/denominator when a fraction
        // is the last element in the formula.
        considerChildren = x >= r.left && x <= r.right;
    }

    if (considerChildren && el.children) {
        Array.from(el.children).forEach(function(child) {
            const nearest = nearestElementFromPoint(child, x, y);
            if (nearest.element && nearest.distance <= result.distance) {
                result = nearest;
            }
        });
    }

    return result;
}

MathField.prototype._pathFromPoint = function(x, y) {
    let result;
    // Try to find the deepest element that is near the point that was 
    // clicked on (the point could be outside of the element)
    const nearest = nearestElementFromPoint(this.element, x, y);
    const el = nearest.element;
    const id = el ? el.getAttribute('data-atom-id') : null;

    if (id) {
        // Let's find the atom that has a matching ID with the element that 
        // was clicked on (or near)
        const atoms = this.mathlist.filter(function(path, atom) {
            // If the atom allows children to be selected, match only if 
            // the ID of  the atom matches the one we're looking for.
            if (!atom.captureSelection) {
                return atom.id === id; 
            }
            // If the atom does not allow children to be selected 
            // (captureSelection === true), the element matches if any of 
            // its children has an ID that matches.
            return atom.filter(function(childAtom) {
                return childAtom.id === id;
            }).length > 0;
        });

        if (atoms && atoms.length > 0) {
            // (There should be exactly one atom that matches this ID...)
            // Set the result to the path to this atom

            // If the point clicked is to the left of the vertical midline,
            // adjust the path to *before* the atom (i.e. after the 
            // preceding atom)
            const bounds = el.getBoundingClientRect();
            result = MathPath.pathFromString(atoms[0]).path;
            if (x < bounds.left + bounds.width / 2 && !el.classList.contains('ML__placeholder')) {
                result[result.length - 1].offset -= 1;
            }
        }
    }
    return result;
}

MathField.prototype._onPointerDown = function(evt) {
    const that = this;
    let trackingPointer = false;

    // This should not be necessary, but just in case we got in a weird state...
    off(this.field, 'touchmove', onPointerMove);
    off(this.field, 'touchend touchleave', endPointerTracking);
    off(window, 'mousemove', onPointerMove);
    off(window, 'mouseup blur', endPointerTracking);


    function endPointerTracking(evt) {
        off(that.field, 'touchmove', onPointerMove);
        off(that.field, 'touchend touchleave', endPointerTracking);
        off(window, 'mousemove', onPointerMove);
        off(window, 'mouseup blur', endPointerTracking);

        trackingPointer = false;
        evt.preventDefault();
        evt.stopPropagation();
    }
    function onPointerMove(moveEvt) {
        const x = moveEvt.touches ? moveEvt.touches[0].clientX : moveEvt.clientX;
        const y = moveEvt.touches ? moveEvt.touches[0].clientY : moveEvt.clientY;
        const focus = that._pathFromPoint(x, y);
        if (anchor && focus) {
            that.mathlist.setRange(anchor, focus);
            setTimeout(that._render.bind(that), 0);
        }
        // Prevent synthetic mouseMove event when this is a touch event
        moveEvt.preventDefault();
        moveEvt.stopPropagation();
    }

    let dirty = false;
    
    // Switch the keyboard focus to the textarea to receive keyboard events
    // on behalf of the MathField
    if (!this.hasFocus()) {
        dirty = true;
        this.textarea.focus();
    }

    // If a mouse button other than the main one was pressed, return
    if (evt.buttons && evt.buttons !== 1) return;

    const x = evt.touches ? evt.touches[0].clientX : evt.clientX;
    const y = evt.touches ? evt.touches[0].clientY : evt.clientY;
    let anchor = this._pathFromPoint(x, y);
    if (anchor) {
        if (evt.shiftKey) {
            // Extend the selection if the shift-key is down
            this.mathlist.setRange(this.mathlist.path, anchor);
            anchor = MathPath.clone(this.mathlist.path);
            anchor[anchor.length - 1].offset -= 1;
        } else {
            this.mathlist.setPath(anchor, 0);
        }
        // The selection has changed, so we'll need to re-render
        dirty = true;

        if (evt.detail === 2 || evt.detail === 3) {
            off(this.field, 'touchmove', onPointerMove);
            off(this.field, 'touchend', endPointerTracking);
            off(window, 'mousemove', onPointerMove);
            off(window, 'mouseup blur', endPointerTracking);
            trackingPointer = false;
            if (evt.detail === 3) {
                // This is a triple-click
                this.mathlist.selectAll_();
            } else if (evt.detail === 2) {
                // This is a double-click
                this.mathlist.selectGroup_();
            }
        } else {
            if (!trackingPointer) {
                trackingPointer = true;
                on(window, 'blur', endPointerTracking);
                if (evt.touches) {
                    // To receive the subsequent touchmove/touch, need to 
                    // listen to this evt.target.
                    // This was a touch event
                    on(evt.target, 'touchend', endPointerTracking);
                    on(evt.target, 'touchmove', onPointerMove);
                } else {
                    on(window, 'mouseup', endPointerTracking);
                    on(window, 'mousemove', onPointerMove);
                }
            }
        }
    }


    if (dirty) this._render();

    // Prevent the browser from handling, in particular when this is a 
    // touch event prevent the synthetic mouseDown event from being generated
    evt.preventDefault();
}

MathField.prototype._onSelectionDidChange = function() {
    // Every atom before the new caret position is now committed
    this.mathlist.commitCommandStringBeforeInsertionPoint();

    // If the selection is not collapsed, put it in the textarea
    // This will allow cut/copy to work.
    const mathlist = this.mathlist.extractContents();
    if (mathlist && !this.mathlist.isCollapsed()) {
        let result = '';
        for (const atom of mathlist) {
            result += atom.toLatex();
        }
        this.textarea.value = result;
        if (this.hasFocus()) {
            this.textarea.select();
        }
    } else {
        this.textarea.value = '';
        this.textarea.setAttribute('aria-label', '');
    }

    // Update the command bar
    this._updateCommandBar();

    // Defer the updating of the popover position: we'll need the tree to be
    // re-rendered first to get an updated caret position
    this._updatePopoverPosition({deferred:true});

    // Invoke client handlers, if provided.
    if (this.config.onSelectionDidChange) {
        this.config.onSelectionDidChange(this);
    }
}

MathField.prototype._onSelectionWillChange = function() {
    if (this.config.onSelectionWillChange) {
        this.config.onSelectionWillChange(this);
    }
}

MathField.prototype._onContentWillChange = function() {
    if (this.config.onContentWillChange) {
        this.config.onContentWillChange(this);
    }
}

MathField.prototype._onContentDidChange = function() {
    if (this.config.onContentDidChange) {
        this.config.onContentDidChange(this);
    }
}

/* Returns the speech text of the next atom after the selection or
 *   an 'end of' phrasing based on what structure we are at the end of
 */
function nextAtomSpeechText(mathlist) {
    function relation(parent, leaf) {
        const EXPR_NAME = {
            'children': 'line',   // not sure what it should be -- happens at end of exprs
        //    'array': 'should not happen',
            'numer': 'numerator',
            'denom': 'denominator',
            'index': 'index',
            'body': 'parent',
            'subscript': 'subscript',
            'superscript': 'superscript'
        }

        const PARENT_NAME = {
            'enclose': 'cross out', // FIX -- should base on type of enclose
            'leftright': 'fence',
            'surd': 'square root'
        }
        return (leaf.relation === 'body' ? PARENT_NAME[parent.type] : EXPR_NAME[leaf.relation]);
}

    if (!mathlist.isCollapsed()) {
        return MathAtom.toSpeakableText(mathlist.extractContents());
    }
    const path = mathlist.path;
    const leaf = path[path.length - 1];
    const relationName = relation(mathlist.parent(), leaf);
    let result = "";

    // announce start of denominator, etc
    if (leaf.offset === 0) {
        result += relationName ? "start of " + relationName + ": " : "unknown";
    }
    const atom = mathlist.sibling(Math.max(1, mathlist.extent));
    if (atom) {
        result += MathAtom.toSpeakableText(atom);
    } else if (leaf.offset !== 0) { // don't say both start and end
        result += relationName ? "end of " + relationName : "unknown";
    }
    return result;
}

/**
 * Set the aria-live region to announce the change and the following character/notation
 * E.g, "in numerator, x"
 * @param {command} string the command that invoked the change 
 */
MathField.prototype._announceChange = function(command, atomsToSpeak) {
    function sleep(ms) {
        return new Promise(resolve => setTimeout(resolve, ms));
      }
//** the focus is the end of the selection, so it is before where we want it
    // aria-live regions are only spoken when it changes; force a change by alternately using nonbreaking space or narrow nonbreaking space
    const ariaLiveChangeHack = /\u00a0/.test(this.ariaLiveText.textContent) ? " \u202f " : " \u00a0 ";
    // const command = moveAmount > 0 ? "right" : "left";
    if (command === "delete") {
        this.ariaLiveText.textContent = "deleted: " + ariaLiveChangeHack + MathAtom.toSpeakableText(atomsToSpeak);
    //*** FIX: could also be moveUp or moveDown -- do something different like provide context???
    } else if (command === "focus" || /move/.test(command)) {
        //*** FIX -- should be xxx selected/unselected */
        this.ariaLiveText.textContent = ariaLiveChangeHack +
                    (this.mathlist.isCollapsed() ? "" : "selected: ") +
                    nextAtomSpeechText(this.mathlist);
    } else if (command === "replacement") {
        // announce the contents
        this.ariaLiveText.textContent = ariaLiveChangeHack + MathAtom.toSpeakableText(this.mathlist.sibling(0));
    } else if (command === "line") {
        // announce the current line -- currently that's everything
        this.ariaLiveText.textContent = ariaLiveChangeHack + MathAtom.toSpeakableText(this.mathlist.root);
        /*** FIX -- testing hack for setting braille ***/
        this.accessibleNode.innerHTML = 
            "<math xmlns='http://www.w3.org/1998/Math/MathML'>" +
                MathAtom.toMathML(this.mathlist.root) +
            "</math>";
        this.accessibleNode.focus();
        console.log("before sleep");
        sleep(1000).then(() => {
            this.textarea.focus();
            console.log("after sleep");
        });
    } else {
        this.ariaLiveText.textContent = ariaLiveChangeHack + command + " " + (atomsToSpeak ? MathAtom.toSpeakableText(atomsToSpeak) : "");        
    }
}

MathField.prototype._onFocus = function() {
    if (this.blurred) {
        this.blurred = false;
        this.textarea.select();
        this._updatePopoverPosition();
        this._updateCommandBar();
        this._render();
        if (this.config.onFocus) this.config.onFocus(this);
    }
}

MathField.prototype._onBlur = function() {
    if (!this.blurred) {
        this.blurred = true;
        this.ariaLiveText.textContent = '';
        this._updatePopoverPosition();
        this._updateCommandBar();
        this._render();
        if (this.config.onBlur) this.config.onBlur(this);
    }
}

MathField.prototype._onResize = function() {
    this._updatePopoverPosition();
}


MathField.prototype._showKeystroke = function(keystroke) {
    const vb = this.keystrokeCaption;
    if (vb && this.keystrokeCaptionVisible) {
        const bounds = this.element.getBoundingClientRect();
        vb.style.left = bounds.left + 'px';
        vb.style.top = (bounds.top - 56) + 'px';
        vb.innerHTML += '<span>' + 
            (Shortcuts.stringify(keystroke) || keystroke) + 
            '</span>';
        vb.style.visibility = 'visible';
        setTimeout(function() {
            if (vb.childNodes.length > 0) {
                vb.removeChild(vb.childNodes[0]);
            }
            if (vb.childNodes.length === 0) {
                vb.style.visibility = 'hidden';
            }
        }, 3000);
    }
}

/**
 * @param {Array.<string>} command - A selector and its parameters
 * @method MathField#perform
 */
/**
 * @param {string} command - A selector
 * @method MathField#perform
 */
MathField.prototype.perform = function(command) {
    let result = false;
    let selector;
    let args = [];
    if (Array.isArray(command)) {
        selector =  command[0] + '_';
        args = command.slice(1);
    } else {
        selector = command + '_';
    }

    if (typeof this.mathlist[selector] === 'function') {
        if (['delete_', 'transpose_', 'deleteToMathFieldEnd_',
            'deleteToGroupEnd_', 'deleteToGroupStart_', 'deletePreviousWord_',
            'deleteNextWord_', 'deletePreviousChar_', 'deleteNextChar_'].includes(selector)) {
            this.undoManager.snapshot();
        }

        this.mathlist[selector](...args);

        result = true;
    } else if (typeof this[selector] === 'function') {
        if (['complete_'].includes(selector)) {
            this.undoManager.snapshot();
        }
        
        this[selector](...args);

        result = true;
    } 

    if (result) {
        // Render the mathlist
        this._render();

        this.scrollIntoView_();
    }

    return result;
}

/**
 * @param {string} keystroke
 * @param {Event} evt - optional, an Event corresponding to the keystroke
 * @method MathField#_onKeystroke
 * @private
 */
MathField.prototype._onKeystroke = function(keystroke, evt) {

    // Give a chance to the custom keystroke handler to intercept the event
    if (this.config.onKeystroke && !this.config.onKeystroke(keystroke, evt)) {
        if (evt) {
            evt.preventDefault();
            evt.stopPropagation();
        }
        return false;
    }
    
    const shortcut = Shortcuts.matchKeystroke(this.mathlist.parseMode(), 
        keystroke);

    if (!shortcut) return true;

    // Remove any error indicator (wavy underline) on the current command sequence 
    // (if there are any)
    this.mathlist.decorateCommandStringAroundInsertionPoint(false);

    this._showKeystroke(keystroke);

    if (!this.perform(shortcut)) {
        this.mathlist.insert(shortcut);
        // Render the mathlist
        this._render();

        this.scrollIntoView_();
    }

    // Keystroke has been handled, if it wasn't caught in the default
    // case, so prevent propagation
    if (evt) {
        evt.preventDefault();
        evt.stopPropagation();
    }
    return false;
}





/**
 * This handler is invoked when text has been typed, pasted in or input with
 * an input method. As a result, `text` can be a sequence of characters to
 * be inserted.
 * @param {string} text
 */
MathField.prototype._onTypedText = function(text) {
    // Remove any error indicator on the current command sequence (if there is one)
    this.mathlist.decorateCommandStringAroundInsertionPoint(false);

    // Insert the specified text at the current insertion point.
    // If the selection is not collapsed, the content will be deleted first.

    let popoverText = '';
    let displayArrows = false;

    if (this.pasteInProgress) {
        this.pasteInProgress = false;
        // This call was made in response to a paste event.
        // Interpret `text` as a LaTeX expression
        this.mathlist.insert(text);

    } else {
        // Decompose the string into an array of graphemes. This is necessary
        // to correctly process what would be visually perceived by a human 
        // as a single glyph (a grapheme) but which is actually composed of 
        // multiple Unicode codepoints. This is the case in particular for 
        // emojis, such as emojis with a skin tone modifier, the country flags
        // emojis or compound emojis such as the professional emojis, including
        // the David Bowie emoji.
        const graphemes = GraphemeSplitter.splitGraphemes(text);
        for (const c of graphemes) {
            this._showKeystroke(c);

            if (this.mathlist.parseMode() === 'command') {
                this.mathlist.removeSuggestion();
                this.suggestionIndex = 0;
                const command = this.mathlist.extractCommandStringAroundInsertionPoint();
                const suggestions = Definitions.suggest(command + c);
                displayArrows = suggestions.length > 1;
                if (suggestions.length === 0) {
                    this.mathlist.insert(c);
                    if (/^\\[a-zA-Z\\*]+$/.test(command + c)) {
                        // This looks like a command name, but not a known one
                        this.mathlist.decorateCommandStringAroundInsertionPoint(true);
                    }
                    this._hidePopover();
                } else {
                    this.mathlist.insert(c);
                    if (suggestions[0].match !== command + c) {

                        this.mathlist.insertSuggestion(suggestions[0].match, 
                            -suggestions[0].match.length + command.length + 1);
                    }
                    popoverText = suggestions[0].match;
                }
            } else if (this.mathlist.parseMode() === 'math') {
                // Inline shortcuts (i.e. 'p' + 'i' = '\pi') only apply in `math` 
                // parseMode
                const prefix = this.mathlist.extractGroupStringBeforeInsertionPoint();
                const shortcut = Shortcuts.matchEndOf(prefix + c, this.config);
                if (shortcut) {
                    // Insert the character before applying the substitution
                    this.mathlist.insert(c);

                    // Create a snapshot with the inserted character so we can 
                    // revert to that. This will allow to undo the effect of 
                    // the substitution if it was undesired.
                    this.undoManager.snapshot();

                    // Remove the characters we're replacing
                    this.mathlist.delete(-shortcut.match.length - 1);

                    // Insert the substitute
                    this.mathlist.insert(shortcut.substitute);
                    this._announceChange("replacement");        
                } else {
                    // Some characters are mapped to commands. Handle them here.
                    // This is important to handle synthetic text input and
                    // non-US keyboards, on which, fop example, the '^' key is
                    // not mapped to  'Shift-Digit6'.
                    const selector = {
                        '^': 'moveToSuperscript',
                        '_': 'moveToSubscript',
                        ' ': 'moveAfterParent'
                    }[c];
                    if (selector) {
                        this.perform(selector);
                    } else {
                        this.undoManager.snapshot();
                        this.mathlist.insert(c);
                    }
                }
            }
        }
    }


    // Render the mathlist
    this._render();

    // Since the location of the popover depends on the position of the caret
    // only show the popover after the formula has been rendered and the 
    // position of the caret calculated
    this._showPopoverWithLatex(popoverText, displayArrows);
}

/**
 * Call `render()` to re-layout the field and generate the updated DOM.
 * This is usually done automatically, but if the font-size, or other geometric
 * attributes are modified, outside of MathLive, this function may need to be
 * called.
 * 
 * @method MathField#render
 * @private
 */
MathField.prototype._render = function() {
    //
    // 1. Update selection state and blinking cursor (caret)
    //
    this.mathlist.root.forEach( a => { 
            a.hasCaret = false;
            a.isSelected = this.mathlist.contains(a);
        } );
    const hasFocus = this.hasFocus();
    if (hasFocus && this.mathlist.isCollapsed()) {
        this.mathlist.anchor().hasCaret = true;
    }

    //
    // 2. Create spans corresponding to the updated mathlist
    //
    const spans = MathAtom.decompose(
        {
            mathstyle: 'displaystyle', 
            generateID: 'true'
        }, this.mathlist.root.children);



    //
    // 3. Construct struts around the spans
    //

    const base = Span.makeSpan(spans, 'ML__base');
    base.attributes = {
        // Hint to screen readers to not attempt to read this span
        // They should use instead the 'aria-label' below.
        'aria-hidden': 'true',
        'role': 'none presentation'
    }

    const topStrut = Span.makeSpan('', 'ML__strut')
    topStrut.setStyle('height', base.height, 'em');
    const struts = [topStrut];
    if (base.depth !== 0) {
        const bottomStrut = Span.makeSpan('', 'ML__strut ML__bottom');
        bottomStrut.setStyle('height', base.height + base.depth, 'em');
        bottomStrut.setStyle('vertical-align', -base.depth, 'em');
        struts.push(bottomStrut);
    } 
    struts.push(base);
    const wrapper = Span.makeSpan(struts, 'ML__mathlive');
    wrapper.classes += hasFocus ? ' ML__focused' : ' ML__blurred';

    //
    // 4. Decorate with a spoken text version for accessibility
    // We only want the label to speak when focused into.
    // After that, it should be blank to avoid it being spoken after a char is typed.
    //

    wrapper.attributes = {
        // Accessibility: make sure this text span is taken into account
        // and read by screen readers, since it's intended to replace
        // the base span.
    };

    //
    // 5. Generate markup and set the accessibility to reflect that
    //

    this.field.innerHTML = wrapper.toMarkup();
    // Probably want to generate content on fly depending on what to speak
    this.accessibleNode.innerHTML = 
       "<math xmlns='http://www.w3.org/1998/Math/MathML'>" +
           MathAtom.toMathML(this.mathlist.root) +
       "</math>";
    //this.ariaLiveText.textContent = "";


    //
    // 6. Stop event propagation, and scroll cursor into view
    //

    // evt.preventDefault();
    this.scrollIntoView_();
}


MathField.prototype._onPaste = function() {
    // Make note we're in the process of pasting. The subsequent call to 
    // onTypedText() will take care of interpreting the clipboard content
    this.pasteInProgress = true;
    return true;
}

MathField.prototype._onCut = function() {
    // Clearing the selection will have the side effect of clearing the 
    // content of the textarea. However, the textarea value is what will 
    // be copied to the clipboard, so defer the clearing of the selection
    // to later, after the cut operation has been handled.
    setTimeout(function() {
        this.clearSelection();
        this._render(); 
    }.bind(this), 0);
    return true;
}

MathField.prototype._onCopy = function() {
    return true;
}


//
// PUBLIC API
//

/**
 * Return a textual representation of the mathfield.
 * @param {string} [format='latex']. One of `'latex'`, `'spoken'`, 
 * or `'mathML'`.
 * @return {string}
 * @method MathField#text
 */
MathField.prototype.text = function(format) {
    format = format || 'latex';
    let result = '';
    if (format === 'latex') {
        result = this.mathlist.root.toLatex();
    } else if (format === 'mathML') {
            result = this.mathlist.root.toMathML();
    } else if (format === 'spoken') {
        result = MathAtom.toSpeakableText(this.mathlist.root, {markup:true});
    }

    return result;
}

/**
 * Return a textual representation of the selection in the mathfield.
 * @param {string} [format='latex']. One of `'latex'`, `'spoken'` or 
 * `'mathML'`
 * @return {string}
 * @method MathField#selectedText
 */
MathField.prototype.selectedText = function(format) {
    format = format || 'latex';
    let result = '';
    const selection = this.mathlist.extractContents();
    if (selection) {
        if (format === 'latex') {
            
            for (const atom of selection) {
                result += atom.toLatex();
            }

        } else if (format === 'mathML') {
            
            for (const atom of selection) {
                result += atom.toMathML();
            }

        } else if (format === 'spoken') {
            result = MathAtom.toSpeakableText(selection, {markup:true})
        }
    }

    return result;
}


/**
 * Return true if the length of the selection is 0, that is, if it is a single
 * insertion point.
 * @return {boolean}
 * @method MathField#selectionIsCollapsed
 */
MathField.prototype.selectionIsCollapsed = function() {
    return this.mathlist.isCollapsed();
}

/**
 * Return the depth of the selection group. If the selection is at the root level, 
 * returns 0. If the selection is a portion of the numerator of a fraction 
 * which is at the root level, return 1. Note that in that case, the numerator
 * would be the "selection group".
 * @return {integer}
 * @method MathField#selectionDepth
 */
MathField.prototype.selectionDepth = function() {
    return this.mathlist.path.length;
}

/**
 * Return true if the selection starts at the beginning of the selection group.
 * @return {boolean}
 * @method MathField#selectionAtStart
 */
MathField.prototype.selectionAtStart = function() {
    return this.mathlist.startOffset() === 0;
}

/**
 * Return true if the selection extends to the end of the selection group.
 * @return {boolean}
 * @method MathField#selectionAtEnd
 */
MathField.prototype.selectionAtEnd = function() {
    return this.mathlist.endOffset() >= this.mathlist.siblings().length - 1;
}

/**
 * If `text` is not empty, sets the content of the mathfield to the 
 * text interpreted as a LaTeX expression.
 * If `text` is empty (or omitted), return the content of the mahtfield as a 
 * LaTeX expression.
 * @param {string} text
 * @return {string}
 * @method MathField#latex
 */
MathField.prototype.latex = function(text) {
    if (text) {
        this.undoManager.snapshot();
        this.mathlist.insert(text, {
            insertionMode: 'replaceAll',
            format: 'latex'
        });
        this._render();
        return text;
    }

    // Return the content as LaTeX
    // (The result might be different than the optional input, 
    // for example it may have been simplified or some commands ignored)
    return this.mathlist.root.toLatex();
}


/**
 * Return the DOM element associated with this mathfield.
 * @return {Element}
 * @method MathField#el
 */
MathField.prototype.el = function() {
    return this.element;
}

MathField.prototype.undo_ = MathField.prototype.undo = function() {
    this.undoManager.undo();
}

MathField.prototype.redo_ = MathField.prototype.redo = function() {
    this.undoManager.redo();
}


MathField.prototype.scrollIntoView_ = MathField.prototype.scrollIntoView = function() {
    // @todo
}

MathField.prototype.scrollToStart_ = MathField.prototype.scrollToStart = function() {
    // @todo
}

MathField.prototype.scrollToEnd_ = MathField.prototype.scrollToEnd = function() {
    // @todo
}

/**
 * 
 * @method MathField#enterCommandMode_
 * @private
 */
MathField.prototype.enterCommandMode_ = function() {
    // Remove any error indicator on the current command sequence (if there is one)
    this.mathlist.decorateCommandStringAroundInsertionPoint(false);

    this.mathlist.removeSuggestion();
    this._hidePopover();
    this.suggestionIndex = 0;

    this.undoManager.snapshot();
    this.mathlist.insert('\u0027');
}

MathField.prototype.copyToClipboard_ = function() {
    document.execCommand('copy');
}

MathField.prototype.cutToClipboard_ = function() {
    document.execCommand('cut');
}

MathField.prototype.pasteFromClipboard_ = function() {
    document.execCommand('paste');
}


/**
 * This function can be invoked as a selector with `perform()` or called explicitly.
 * It will insert the specified block of latex at the current selection point,
 * according to the insertion mode specified. After the insertion, the 
 * selection will be set according to the selectionMode.
 * @param {string} latex
 * @param {Object} options
 * @param {string} options.insertionMode - One of `"replaceSelection"`, 
 * `"replaceAll"`, `"insertBefore"` or `"insertAfter"`. Default: `"replaceSelection"`
 * @param {string} options.selectionMode - Describes where the selection 
 * will be after the insertion. One of 'placeholder' (the selection will be 
 * the first available placeholder in the item that has been inserted), 
 * 'after' (the selection will be an insertion point after the item that has 
 * been inserted), 'before' (the selection will be an insertion point before 
 * the item that has been inserted) or 'item' (the item that was inserted will
 * be selected). Default: 'placeholder'.
 * @method MathField#insert
 */
MathField.prototype.insert_ = 
MathField.prototype.insert = function(latex, options) {
    if (typeof latex === 'string' && latex.length > 0) {
        if (!options) options = {};
        if (!options.format) options.format = 'auto';
        this.undoManager.snapshot();
        this.mathlist.insert(latex, options);
    }
}


/**
 * Completes an operation in progress, for example when in command mode, 
 * interpret the command
 * @method MathField#complete_
 * @private
 */
MathField.prototype.complete_ = function() {
    this._hidePopover();

    const command = this.mathlist.extractCommandStringAroundInsertionPoint();
    if (command) {
        const mode = 'math'; // @todo this.mathlist.parseMode();
        let match = Definitions.matchFunction(mode, command);
        if (!match) {
            match = Definitions.matchSymbol(mode, command);
        }
        if (match) {
            const mathlist = ParserModule.parseTokens(
                    Lexer.tokenize(match.latexName), mode, null);

            this.mathlist.spliceCommandStringAroundInsertionPoint(mathlist);
        } else {
            // This wasn't a simple function or symbol.
            // Interpret the input as LaTeX code
            const mathlist = ParserModule.parseTokens(
                    Lexer.tokenize(command), mode, null);
            if (mathlist) {
                this.mathlist.spliceCommandStringAroundInsertionPoint(mathlist);
            } else {            
                this.mathlist.decorateCommandStringAroundInsertionPoint(true);
            }
        }
        this._announceChange("replacement"); 
    }
}

function latexToMarkup(latex) {
    const parse = ParserModule.parseTokens(Lexer.tokenize(latex), 'math', null);
    const spans = MathAtom.decompose({mathstyle: 'displaystyle'}, parse);
    
    const base = Span.makeSpan(spans, 'ML__base');

    const topStrut = Span.makeSpan('', 'ML__strut');
    topStrut.setStyle('height', base.height, 'em');
    const bottomStrut = Span.makeSpan('', 'ML__strut ML__bottom');
    bottomStrut.setStyle('height', base.height + base.depth, 'em');
    bottomStrut.setStyle('vertical-align', -base.depth, 'em');
    const wrapper = Span.makeSpan([topStrut, bottomStrut, base], 'ML__mathlive');

    return wrapper.toMarkup();
}

MathField.prototype._showPopoverWithLatex = function(latex, displayArrows) {
    if (!latex || latex.length === 0) {
        this._hidePopover();
        return;
    }

    const command = latex;
    const command_markup = latexToMarkup(Definitions.SAMPLES[command] || latex);
    const command_note = Definitions.getNote(command);
    const command_shortcuts = Shortcuts.stringify(
        Shortcuts.getShortcutsForCommand(command)) || '';

    let template = displayArrows ? 
        '<div class="ML__popover_prev-shortcut" role="button" aria-label="Previous suggestion"><span><span>&#x25B2;</span></span></div>' : '';
    template += '<span class="ML__popover_content">';
    template += '<div class="ML__popover_command" role="button" >' + 
        command_markup + '</div>';
    if (command_note) {
        template += '<div class="ML__popover_note">' + 
            command_note + '</div>';
    }
    if (command_shortcuts) {
        template += '<div class="ML__popover_shortcut">' + 
            command_shortcuts + '</div>';
    }
    template += '</span>';
    template += displayArrows ? '<div class="ML__popover_next-shortcut" role="button" aria-label="Next suggestion"><span><span>&#x25BC;</span></span></div>' : '';
    this._showPopover(template);

    let el = this.popover.getElementsByClassName('ML__popover_content');
    if (el && el.length > 0) {
        this._attachButtonHandlers(el[0], 'complete');
    }
    
    
    el = this.popover.getElementsByClassName('ML__popover_prev-shortcut');
    if (el && el.length > 0) {
        this._attachButtonHandlers(el[0], 'previousSuggestion');
    }

    el = this.popover.getElementsByClassName('ML__popover_next-shortcut');
    if (el && el.length > 0) {
        this._attachButtonHandlers(el[0], 'nextSuggestion');
    }

}

MathField.prototype._updatePopoverPosition = function(options) {
    // If the popover pane is visible...
    if (this.popover.classList.contains('ML__popover_visible')) {
        if (options && options.deferred) {
            // Call ourselves again later, typically after the 
            // rendering/layout of the DOM has been completed
            setTimeout(this._updatePopoverPosition.bind(this), 0);    
        } else {
            if (this.blurred || !this.mathlist.anchor() || this.mathlist.anchor().type !== 'command') {
                this._hidePopover();
            } else {
                // ... get the caret position
                const position = this._getCaretPosition();
                if (position) {
                    // and position the popover right below the caret
                    this.popover.style.left = 
                        (position.x - this.popover.offsetWidth / 2) + 'px';
                    this.popover.style.top = (position.y + 5) + 'px';
                }
            }
        }
    }
}

MathField.prototype._showPopover = function(markup) {
    // Temporarily hide the command bar
    if (this.commandBar.style.visibility === 'visible') {
        this.commandBar.style.visibility = 'hidden';
    }

    this.popover.innerHTML = markup;

    const position = this._getCaretPosition();
    if (position) {
        this.popover.style.left = (position.x - this.popover.offsetWidth / 2) + 'px';
        this.popover.style.top = (position.y + 5) + 'px';
    }

    this.popover.classList.add('ML__popover_visible');
}


MathField.prototype._hidePopover = function() {
    this.popover.classList.remove('ML__popover_visible');    

    // Make the command bar visible again
    if (this.commandBarVisible) {
        this.commandBar.style.visibility = 'visible';
    }
}

MathField.prototype._updateSuggestion = function() {
    this.mathlist.positionInsertionPointAfterCommitedCommand();
    this.mathlist.removeSuggestion();
    const command = this.mathlist.extractCommandStringAroundInsertionPoint();
    const suggestions = Definitions.suggest(command);
    if (suggestions.length === 0) {
        this._hidePopover();
        this.mathlist.decorateCommandStringAroundInsertionPoint(true);
    } else {
        const index = this.suggestionIndex % suggestions.length;
        const l = command.length - suggestions[index].match.length;
        if (l !== 0) {
            this.mathlist.insertSuggestion(suggestions[index].match, l);
        }
        this._showPopoverWithLatex(suggestions[index].match, suggestions.length > 1);
    }

    this._render();
}

MathField.prototype.nextSuggestion_ = function() {
    this.suggestionIndex += 1;
    // The modulo of the suggestionIndex is used to determine which suggestion
    // to display, so no need to worry about rolling over.
    this._updateSuggestion();
}

MathField.prototype.previousSuggestion_ = function() {
    this.suggestionIndex -= 1;
    if (this.suggestionIndex < 0) {
        // We're rolling over
        // Get the list of suggestions, so we can know how many there are
        // Not very efficient, but simple.
        this.mathlist.removeSuggestion();
        const command = this.mathlist.extractCommandStringAroundInsertionPoint();
        const suggestions = Definitions.suggest(command);
        this.suggestionIndex = suggestions.length - 1;
    }
    this._updateSuggestion();
}


MathField.prototype.toggleKeystrokeCaption_ = function() {
    this.keystrokeCaptionVisible = !this.keystrokeCaptionVisible;
    const vb = this.keystrokeCaption;
    vb.innerHTML = '';
    if (this.keystrokeCaptionVisible) {
        vb.style.visibility = 'visible';
    } else {
        vb.style.visibility = 'hidden';
    }
}

MathField.prototype._attachButtonHandlers = function(el, command) {
    const that = this;
    // Command can be either a single selector or an array consisting of 
    // one selector followed by one or more arguments.

    // We need to turn the command into a string to attach it to the dataset 
    // associated with the button (the command could be an array made of a 
    // selector and one or more parameters)

    el.setAttribute(
        'data-' + this.config.namespace + 'command', JSON.stringify(command));

    on(el, 'mousedown touchstart', function(ev) {
        if (ev.type !== 'mousedown' || ev.buttons === 1) {
            // The primary button was pressed.
            ev.target.classList.add('pressed');
            ev.stopPropagation(); 
            ev.preventDefault();
        }
    }, {passive: false, capture: false});
    on (el, 'mouseleave touchcancel', function(ev) {
        ev.target.classList.remove('pressed');
    });
    on (el, 'mouseenter', function(ev) {
        if (ev.buttons === 1) {
            ev.target.classList.add('pressed');
        }
    });

    on(el, 'mouseup touchend', function(ev) {
        el.classList.remove('pressed');
        el.classList.add('active');

        // Since we want the active state to be visible for a while,
        // use a timer to remove it after a while
        setTimeout(
            function(){ el.classList.remove('active'); },
            150);

        // Restore the command (and its optional arguments) and perform it
        that.perform(JSON.parse(
            el.getAttribute('data-' + that.config.namespace + 'command')));
        ev.stopPropagation();
        ev.preventDefault();
    });
}

MathField.prototype._makeButton = function(label, cls, ariaLabel, command) {
    const button = document.createElement('span');
    button.innerHTML = label;

    if (cls) button.classList.add([].slice.call(cls.split(' ')));

    if (ariaLabel) button.setAttribute('aria-label', ariaLabel);

    this._attachButtonHandlers(button, command);

    return button;
}

MathField.prototype._updateCommandBar = function() {
    if (!this.blurred && this.commandBarVisible) {
        this.textarea.select();
        this.commandBar.style.visibility = 'visible';
        this.commandButtons.textContent = '';
        // let content = '';
        // content += '<span>bold</span><span>solve</span><span>&#x21e2;</span>';
        // content += '<span class="ML__round">&#8943;</span></div>';
        // content += '<div>color: #566778</div>';
        // content += '<div>gap: #566778</div>';

        const commands = Commands.suggest(
            this.mathlist.parseMode(), 
            '' /* environment */, 
            '' /* modifiers */, 
            this.mathlist.parent(),
            this.mathlist.extractGroupBeforeSelection(), 
            this.mathlist.extractContents(),
            this.mathlist.extractGroupAfterSelection(), 
            this.config);


        for (const command of commands) {
            const button  = this._makeButton(
                command.label, 
                command.cls,
                command.ariaLabel,
                command.selector);
            this.commandButtons.appendChild(button);
        }
    } else {
        this.commandBar.style.visibility = 'hidden';
    }
}

MathField.prototype.toggleCommandBar_ = function() {
    this.commandBarVisible = !this.commandBarVisible;

    // If the commandbar toggle was tapped, switch the focus to the mathfield
    // To trigger the keyboard reveal on iOS, this needs to be done from 
    // an invocation of a user action (mousedown)
    if (this.commandBarVisible) this.focus();

    this._updateCommandBar();
}

MathField.prototype.hasFocus = function() {
    return document.hasFocus() && document.activeElement === this.textarea;
}

MathField.prototype.focus = function() {
        if (!this.hasFocus()) {
        this.textarea.select();
        this._announceChange("line");
        this.textarea.setAttribute('aria-label', 'after: ' + MathAtom.toSpeakableText(this.mathlist.root))
        this._render();
    }
}

MathField.prototype.blur = function() {
    if (this.hasFocus()) {
        this.textarea.blur();
        this._render();
    }
}

MathField.prototype.select = function() {
    this.mathlist.selectAll_();
}

MathField.prototype.clearSelection = function() {
    this.mathlist.delete_();
}


/**
 * @param {string} keys - A string representation of a key combination. For
 * example `'Alt-KeyU'`.
 * See https://www.w3.org/TR/2012/WD-DOM-Level-3-Events-20120614/#fixed-virtual-key-codes
 * @param {Event} evt
 * @method MathField#keystroke
 */
MathField.prototype.keystroke = function(keys, evt) {
    // This is the public API, while onKeystroke is the 
    // internal handler
<<<<<<< HEAD
    return !this._onKeystroke(keys, evt);
=======
    return this._onKeystroke(keys, evt);
>>>>>>> ad74264b
}

/**
 * Simulate a user typing the keys indicated by text.
 * @param {string} text - A sequence of one or more characters.
 * @method MathField#typedText
 */
MathField.prototype.typedText = function(text) {
    // This is the public API, while onTypedText is the 
    // internal handler
    this._onTypedText(text);
}


/**
 * @param {Object} [config] See `MathLive.config()` for details
 * 

 * @method MathField#config
 */
MathField.prototype.config = function(config) {
    const def = {
        // If true, spacebar and shift-spacebar escape from the current block
        // spacesBehavesLikeTab: false,
        // leftRightIntoCmdGoes: 
        overrideDefaultInlineShortcuts: false,
        commandbarToggle: 'visible',
        overrideDefaultCommands: false,

    }

    // Copy the values from `config` to `def`
    this.config = Object.assign({}, def, config);

    // Validate the namespace (used for `data-` attributes)
    if (!/^[a-z]+[-]?$/.test(this.config.namespace)) {
        throw Error('options.namespace must be a string of lowercase characters only');
    }
    if (!/-$/.test(this.config.namespace)) {
        this.config.namespace += '-';
    }

}

return {
    MathField: MathField
}


})

<|MERGE_RESOLUTION|>--- conflicted
+++ resolved
@@ -1551,11 +1551,7 @@
 MathField.prototype.keystroke = function(keys, evt) {
     // This is the public API, while onKeystroke is the 
     // internal handler
-<<<<<<< HEAD
-    return !this._onKeystroke(keys, evt);
-=======
     return this._onKeystroke(keys, evt);
->>>>>>> ad74264b
 }
 
 /**
