--- conflicted
+++ resolved
@@ -24,16 +24,6 @@
   if (model.suppressChangeNotifications || !model.mathfield.host) return true;
 
   model.suppressChangeNotifications = true;
-<<<<<<< HEAD
-  const inputEvent = new InputEvent('beforeinput', {
-    data: 'test',
-    inputType: 'insertLineBreak',
-    cancelable: true,
-    bubbles: true,
-    composed: true,
-  });
-  const result = model.mathfield.host.dispatchEvent(inputEvent);
-=======
   const result = model.mathfield.host.dispatchEvent(
     new InputEvent('beforeinput', {
       ...options,
@@ -44,7 +34,6 @@
       composed: true,
     })
   );
->>>>>>> 67c536db
 
   model.suppressChangeNotifications = false;
   return result;
